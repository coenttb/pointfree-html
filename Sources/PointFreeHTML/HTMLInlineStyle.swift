//
//  HTMLInlineStyle.swift
//
//
//  Created by Point-Free, Inc
//

import ConcurrencyExtras
import Dependencies
import OrderedCollections
import Foundation

/// Extension to add inline styling capabilities to all HTML elements.
extension HTML {
    /// Applies a CSS style property to an HTML element.
    ///
    /// This method enables a type-safe, declarative approach to styling HTML elements
    /// directly in Swift code. It generates CSS classes and stylesheets automatically.
    ///
    /// Example:
    /// ```swift
    /// div {
    ///     "Hello, World!"
    /// }
    /// .inlineStyle("color", "red")
    /// .inlineStyle("font-weight", "bold", pseudo: .hover)
    /// ```
    ///
    /// - Parameters:
    ///   - property: The CSS property name (e.g., "color", "margin", "font-size").
    ///   - value: The value for the CSS property. Pass nil to omit this style.
    ///   - atRule: Optional media query to apply this style conditionally.
    ///   - pre: Optional selector prefix for more complex CSS selectors.
    ///   - pseudo: Optional pseudo-class or pseudo-element to apply (e.g., `:hover`, `::before`).
    /// - Returns: An HTML element with the specified style applied.
    public func inlineStyle(
        _ property: String,
        _ value: String?,
        atRule: AtRule? = nil,
        selector: Selector? = nil,
        pseudo: Pseudo? = nil
    ) -> HTMLInlineStyle<Self> {
        HTMLInlineStyle(
            content: self,
            property: property,
            value: value,
            atRule: atRule,
            selector: selector,
            pseudo: pseudo
        )
    }
    
    @_disfavoredOverload
    public func inlineStyle(
        _ property: String,
        _ value: String?,
        media: AtRule.Media? = nil,
        selector: Selector? = nil,
        pseudo: Pseudo? = nil
    ) -> HTMLInlineStyle<Self> {
        HTMLInlineStyle(
            content: self,
            property: property,
            value: value,
            atRule: media,
            selector: selector,
            pseudo: pseudo
        )
    }
    
    // For backwards compatibility. Also for future to transform the Media type into an AtRule.
    @available(*, deprecated, message: "change 'pre' to 'selector'")
    @_disfavoredOverload
    public func inlineStyle(
        _ property: String,
        _ value: String?,
        media mediaQuery: AtRule.Media? = nil,
        pre selector: Selector? = nil,
        pseudo: Pseudo? = nil
    ) -> HTMLInlineStyle<Self> {
        HTMLInlineStyle(
            content: self,
            property: property,
            value: value,
            atRule: mediaQuery,
            selector: selector,
            pseudo: pseudo
        )
    }

}

/// A wrapper that applies CSS styles to an HTML element.
///
/// `HTMLInlineStyle` applies CSS styles to HTML elements by generating
/// unique class names and collecting the associated styles in a stylesheet.
/// This approach allows for efficient CSS generation and prevents duplication
/// of styles across multiple elements.
///
/// You typically don't create this type directly but use the `inlineStyle` method
/// on HTML elements.
///
/// Example:
/// ```swift
/// div {
///     p { "Styled text" }
///         .inlineStyle("color", "blue")
///         .inlineStyle("margin", "1rem")
/// }
/// ```
public struct HTMLInlineStyle<Content: HTML>: HTML {
    /// The HTML content being styled.
    private let content: Content

    /// The collection of styles to apply.
    private var styles: [Style]

    /// Generator for unique class names based on styles.
    @Dependency(ClassNameGenerator.self) fileprivate var classNameGenerator

    /// Creates a new styled HTML element.
    ///
    /// - Parameters:
    ///   - content: The HTML element to style.
    ///   - property: The CSS property name.
    ///   - value: The value for the CSS property.
    ///   - mediaQuery: Optional media query for conditional styling.
    ///   - selector: Optional selector prefix.
    ///   - pseudo: Optional pseudo-class or pseudo-element.
    init(
        content: Content,
        property: String,
        value: String?,
        atRule: AtRule?,
        selector: Selector? = nil,
        pseudo: Pseudo?
    ) {
        self.content = content
        self.styles =
        value.map {
            [
                Style(
                    property: property,
                    value: $0,
                    atRule: atRule,
                    selector: selector,
                    pseudo: pseudo
                )
            ]
        }
        ?? []
    }

    /// Adds an additional style to this element.
    ///
    /// This method allows for chaining multiple styles on a single element.
    ///
    /// Example:
    /// ```swift
    /// div { "Content" }
    ///     .inlineStyle("color", "blue")
    ///     .inlineStyle("font-size", "16px")
    /// ```
    ///
    /// - Parameters:
    ///   - property: The CSS property name.
    ///   - value: The value for the CSS property.
    ///   - mediaQuery: Optional media query for conditional styling.
    ///   - pre: Optional selector prefix.
    ///   - pseudo: Optional pseudo-class or pseudo-element.
    /// - Returns: An HTML element with both the original and new styles applied.
    public func inlineStyle(
        _ property: String,
        _ value: String?,
        atRule: AtRule? = nil,
        selector: Selector? = nil,
        pseudo: Pseudo? = nil
    ) -> HTMLInlineStyle {
        var copy = self
        if let value {
            copy.styles.append(
                Style(
                    property: property,
                    value: value,
                    atRule: atRule,
                    selector: selector,
                    pseudo: pseudo
                )
            )
        }
        return copy
    }

<<<<<<< HEAD
    /// Renders this styled HTML element into the provided printer.
    ///
    /// This method:
    /// 1. Saves the current class attribute
    /// 2. Generates unique class names for each style
    /// 3. Adds the styles to the printer's stylesheet
    /// 4. Adds the class names to the element's class attribute
    /// 5. Renders the content
    /// 6. Restores the original class attribute
    ///
    /// - Parameters:
    ///   - html: The styled HTML element to render.
    ///   - printer: The printer to render the HTML into.
//    public static func _render(_ html: HTMLInlineStyle<Content>, into printer: inout HTMLPrinter) {
//        let previousClass = printer.attributes["class"]  // TODO: should we optimize this?
//        defer {
//            Content._render(html.content, into: &printer)
//            printer.attributes["class"] = previousClass
//        }
//        
//        for style in html.styles {
//            let className = html.classNameGenerator.generate(style)
//            let selector = """
//        \(style.preSelector.map { "\($0) " } ?? "").\(className)\(style.pseudo?.rawValue ?? "")
//        """
//            
//            if printer.styles[style.media, default: [:]][selector] == nil {
//                printer.styles[style.media, default: [:]][selector] = "\(style.property):\(style.value)"
//            }
//            printer
//                .attributes["class", default: ""]
//                .append(printer.attributes.keys.contains("class") ? " \(className)" : className)
//        }
//    }
    // Now update the batched processing render method
    public static func _render(_ html: HTMLInlineStyle<Content>, into printer: inout HTMLPrinter) {
        let previousClass = printer.attributes["class"]

        // Collect all styles from nested HTMLInlineStyle elements
        var allStyles: [Style] = []
        var coreContent: any HTML = html

        // Flatten the style chain iteratively using a protocol approach
=======
    // Optimized rendering with simplified logic
    public static func _render(_ html: HTMLInlineStyle<Content>, into printer: inout HTMLPrinter) {
        let previousClass = printer.attributes["class"]
        defer { printer.attributes["class"] = previousClass }
        
        // Collect all styles from nested elements
        var allStyles: [Style] = []
        var coreContent: any HTML = html
        
        // Flatten style chain
>>>>>>> 0867cb15
        while let styledElement = coreContent as? any HTMLInlineStyleProtocol {
            allStyles.append(contentsOf: styledElement.extractStyles())
            coreContent = styledElement.extractContent()
        }
<<<<<<< HEAD

        // Process all styles at once
        var classNames: [String] = []
        for style in allStyles {
            let className = html.classNameGenerator.generate(style)
            let selector = """
        \(style.preSelector.map { "\($0) " } ?? "").\(className)\(style.pseudo?.rawValue ?? "")
        """

            if printer.styles[style.media, default: [:]][selector] == nil {
                printer.styles[style.media, default: [:]][selector] = "\(style.property):\(style.value)"
=======
        
        guard !allStyles.isEmpty else {
            coreContent.render(into: &printer)
            return
        }
        
        // Generate class names and apply styles
        let classNames = html.classNameGenerator.generateBatch(allStyles)
        var classComponents: [String] = []
        classComponents.reserveCapacity(classNames.count)
        
        for (style, className) in zip(allStyles, classNames) {
            let selector = buildSelector(className: className, style: style)
            
            // Add to stylesheet if not present
            if printer.styles[style.atRule, default: [:]][selector] == nil {
                printer.styles[style.atRule, default: [:]][selector] = "\(style.property):\(style.value)"
>>>>>>> 0867cb15
            }
            
            classComponents.append(className)
        }
<<<<<<< HEAD

        // Apply all class names at once
        if !classNames.isEmpty {
            let existingClass = printer.attributes["class"] ?? ""
            let separator = existingClass.isEmpty ? "" : " "
            printer.attributes["class"] = existingClass + separator + classNames.joined(separator: " ")
        }

        // Render the core content using the instance method
        defer { printer.attributes["class"] = previousClass }
        coreContent.render(into: &printer)
    }
=======
        
        // Apply class names
        if let existingClass = printer.attributes["class"] {
            printer.attributes["class"] = "\(existingClass) \(classComponents.joined(separator: " "))"
        } else {
            printer.attributes["class"] = classComponents.joined(separator: " ")
        }
        
        coreContent.render(into: &printer)
    }
    
    // Helper function to build CSS selector
    private static func buildSelector(className: String, style: Style) -> String {
        var selector = ".\(className)"
        
        if let pre = style.selector?.rawValue {
            selector = "\(pre) " + selector
        }
        
        if let pseudo = style.pseudo?.rawValue {
            selector += pseudo
        }
        
        return selector
    }
>>>>>>> 0867cb15

    /// This type uses direct rendering and doesn't have a body.
    public var body: Never { fatalError() }
}

<<<<<<< HEAD
private struct ClassNameGenerator: DependencyKey {
    var generate: @Sendable (Style) -> String

    static var liveValue: ClassNameGenerator {
        let seenStyles = LockIsolated<OrderedSet<Style>>([])
        return Self { style in
            seenStyles.withValue { seenStyles in
                let index =
                seenStyles.firstIndex(of: style)
                ?? {
                    seenStyles.append(style)
                    return seenStyles.count - 1
                }()
=======
private final class StyleManager: @unchecked Sendable {
    static let shared = StyleManager()
    
    private let state = LockIsolated<(seenStyles: OrderedSet<Style>, styleToIndex: [Style: Int])>(([], [:]))
    
    private init() {}
    
    func getClassName(for style: Style) -> String {
        let index = state.withValue { state in
            if let cachedIndex = state.styleToIndex[style] {
                return cachedIndex
            } else {
                let index = state.seenStyles.count
                state.seenStyles.append(style)
                state.styleToIndex[style] = index
                return index
            }
        }
        
>>>>>>> 0867cb15
#if DEBUG
        return "\(style.property)-\(index)"
#else
        return "c\(index)"
#endif
    }
    
    func getClassNames(for styles: [Style]) -> [String] {
        guard !styles.isEmpty else { return [] }
        
        let indices = state.withValue { state in
            var results: [Int] = []
            results.reserveCapacity(styles.count)
            
            for style in styles {
                let index: Int
                if let cachedIndex = state.styleToIndex[style] {
                    index = cachedIndex
                } else {
                    index = state.seenStyles.count
                    state.seenStyles.append(style)
                    state.styleToIndex[style] = index
                }
                results.append(index)
            }
            
            return results
        }
        
        return zip(styles, indices).map { style, index in
#if DEBUG
            "\(style.property)-\(index)"
#else
            "c\(index)"
#endif
        }
    }
<<<<<<< HEAD
=======
}

private struct ClassNameGenerator: DependencyKey {
    var generate: @Sendable (Style) -> String
    var generateBatch: @Sendable ([Style]) -> [String]

    static var liveValue: ClassNameGenerator {
        return Self(
            generate: { style in
                StyleManager.shared.getClassName(for: style)
            },
            generateBatch: { styles in
                StyleManager.shared.getClassNames(for: styles)
            }
        )
    }
>>>>>>> 0867cb15

    static var testValue: ClassNameGenerator {
        Self(
            generate: { style in
                let hash = classID(
                    style.value
                    + (style.atRule?.rawValue ?? "")
                    + (style.selector?.rawValue ?? "")
                    + (style.pseudo?.rawValue ?? "")
                )
                return "\(style.property)-\(hash)"
            },
            generateBatch: { styles in
                styles.map { style in
                    let hash = classID(
                        style.value
                        + (style.atRule?.rawValue ?? "")
                        + (style.selector?.rawValue ?? "")
                        + (style.pseudo?.rawValue ?? "")
                    )
                    return "\(style.property)-\(hash)"
                }
            }
        )
    }
}

internal struct Style: Hashable, Sendable {
    let property: String
    let value: String
    let atRule: AtRule?
    let selector: Selector?
    let pseudo: Pseudo?
}

// Protocol to enable type erasure for HTMLInlineStyle
protocol HTMLInlineStyleProtocol {
    func extractStyles() -> [Style]
    func extractContent() -> any HTML
}

// Make HTMLInlineStyle conform to the protocol
extension HTMLInlineStyle: HTMLInlineStyleProtocol {
    func extractStyles() -> [Style] {
        return styles
    }

    func extractContent() -> any HTML {
        return content
    }
}

// Add this method to your HTML protocol
extension HTML {
    func render(into printer: inout HTMLPrinter) {
        Self._render(self, into: &printer)
    }
}

private func classID(_ value: String) -> String {
    return encode(murmurHash(value))

    func encode(_ value: UInt32) -> String {
        guard value > 0
        else { return "" }
        var number = value
        var encoded = ""
        encoded.reserveCapacity(Int(log(Double(number)) / log(64)) + 1)
        while number > 0 {
            let index = Int(number % baseCount)
            number /= baseCount
            encoded.append(baseChars[index])
        }

        return encoded
    }
    func murmurHash(_ string: String) -> UInt32 {
        let data = [UInt8](string.utf8)
        let length = data.count
        let c1: UInt32 = 0xcc9e_2d51
        let c2: UInt32 = 0x1b87_3593
        let r1: UInt32 = 15
        let r2: UInt32 = 13
        let m: UInt32 = 5
        let n: UInt32 = 0xe654_6b64

        var hash: UInt32 = 0

        let chunkSize = MemoryLayout<UInt32>.size
        let chunks = length / chunkSize

        for i in 0..<chunks {
            var k: UInt32 = 0
            let offset = i * chunkSize

            for j in 0..<chunkSize {
                k |= UInt32(data[offset + j]) << (j * 8)
            }

            k &*= c1
            k = (k << r1) | (k >> (32 - r1))
            k &*= c2

            hash ^= k
            hash = (hash << r2) | (hash >> (32 - r2))
            hash = hash &* m &+ n
        }

        var k1: UInt32 = 0
        let tailStart = chunks * chunkSize

        switch length & 3 {
        case 3:
            k1 ^= UInt32(data[tailStart + 2]) << 16
            fallthrough
        case 2:
            k1 ^= UInt32(data[tailStart + 1]) << 8
            fallthrough
        case 1:
            k1 ^= UInt32(data[tailStart])
            k1 &*= c1
            k1 = (k1 << r1) | (k1 >> (32 - r1))
            k1 &*= c2
            hash ^= k1
        default:
            break
        }

        hash ^= UInt32(length)
        hash ^= (hash >> 16)
        hash &*= 0x85eb_ca6b
        hash ^= (hash >> 13)
        hash &*= 0xc2b2_ae35
        hash ^= (hash >> 16)

        return hash
    }
}
private let baseChars = Array("0123456789abcdefghijklmnopqrstuvwxyzABCDEFGHIJKLMNOPQRSTUVWXYZ")
private let baseCount = UInt32(baseChars.count)<|MERGE_RESOLUTION|>--- conflicted
+++ resolved
@@ -191,51 +191,6 @@
         return copy
     }
 
-<<<<<<< HEAD
-    /// Renders this styled HTML element into the provided printer.
-    ///
-    /// This method:
-    /// 1. Saves the current class attribute
-    /// 2. Generates unique class names for each style
-    /// 3. Adds the styles to the printer's stylesheet
-    /// 4. Adds the class names to the element's class attribute
-    /// 5. Renders the content
-    /// 6. Restores the original class attribute
-    ///
-    /// - Parameters:
-    ///   - html: The styled HTML element to render.
-    ///   - printer: The printer to render the HTML into.
-//    public static func _render(_ html: HTMLInlineStyle<Content>, into printer: inout HTMLPrinter) {
-//        let previousClass = printer.attributes["class"]  // TODO: should we optimize this?
-//        defer {
-//            Content._render(html.content, into: &printer)
-//            printer.attributes["class"] = previousClass
-//        }
-//        
-//        for style in html.styles {
-//            let className = html.classNameGenerator.generate(style)
-//            let selector = """
-//        \(style.preSelector.map { "\($0) " } ?? "").\(className)\(style.pseudo?.rawValue ?? "")
-//        """
-//            
-//            if printer.styles[style.media, default: [:]][selector] == nil {
-//                printer.styles[style.media, default: [:]][selector] = "\(style.property):\(style.value)"
-//            }
-//            printer
-//                .attributes["class", default: ""]
-//                .append(printer.attributes.keys.contains("class") ? " \(className)" : className)
-//        }
-//    }
-    // Now update the batched processing render method
-    public static func _render(_ html: HTMLInlineStyle<Content>, into printer: inout HTMLPrinter) {
-        let previousClass = printer.attributes["class"]
-
-        // Collect all styles from nested HTMLInlineStyle elements
-        var allStyles: [Style] = []
-        var coreContent: any HTML = html
-
-        // Flatten the style chain iteratively using a protocol approach
-=======
     // Optimized rendering with simplified logic
     public static func _render(_ html: HTMLInlineStyle<Content>, into printer: inout HTMLPrinter) {
         let previousClass = printer.attributes["class"]
@@ -246,24 +201,10 @@
         var coreContent: any HTML = html
         
         // Flatten style chain
->>>>>>> 0867cb15
         while let styledElement = coreContent as? any HTMLInlineStyleProtocol {
             allStyles.append(contentsOf: styledElement.extractStyles())
             coreContent = styledElement.extractContent()
         }
-<<<<<<< HEAD
-
-        // Process all styles at once
-        var classNames: [String] = []
-        for style in allStyles {
-            let className = html.classNameGenerator.generate(style)
-            let selector = """
-        \(style.preSelector.map { "\($0) " } ?? "").\(className)\(style.pseudo?.rawValue ?? "")
-        """
-
-            if printer.styles[style.media, default: [:]][selector] == nil {
-                printer.styles[style.media, default: [:]][selector] = "\(style.property):\(style.value)"
-=======
         
         guard !allStyles.isEmpty else {
             coreContent.render(into: &printer)
@@ -281,25 +222,10 @@
             // Add to stylesheet if not present
             if printer.styles[style.atRule, default: [:]][selector] == nil {
                 printer.styles[style.atRule, default: [:]][selector] = "\(style.property):\(style.value)"
->>>>>>> 0867cb15
             }
             
             classComponents.append(className)
         }
-<<<<<<< HEAD
-
-        // Apply all class names at once
-        if !classNames.isEmpty {
-            let existingClass = printer.attributes["class"] ?? ""
-            let separator = existingClass.isEmpty ? "" : " "
-            printer.attributes["class"] = existingClass + separator + classNames.joined(separator: " ")
-        }
-
-        // Render the core content using the instance method
-        defer { printer.attributes["class"] = previousClass }
-        coreContent.render(into: &printer)
-    }
-=======
         
         // Apply class names
         if let existingClass = printer.attributes["class"] {
@@ -325,27 +251,11 @@
         
         return selector
     }
->>>>>>> 0867cb15
 
     /// This type uses direct rendering and doesn't have a body.
     public var body: Never { fatalError() }
 }
 
-<<<<<<< HEAD
-private struct ClassNameGenerator: DependencyKey {
-    var generate: @Sendable (Style) -> String
-
-    static var liveValue: ClassNameGenerator {
-        let seenStyles = LockIsolated<OrderedSet<Style>>([])
-        return Self { style in
-            seenStyles.withValue { seenStyles in
-                let index =
-                seenStyles.firstIndex(of: style)
-                ?? {
-                    seenStyles.append(style)
-                    return seenStyles.count - 1
-                }()
-=======
 private final class StyleManager: @unchecked Sendable {
     static let shared = StyleManager()
     
@@ -365,7 +275,6 @@
             }
         }
         
->>>>>>> 0867cb15
 #if DEBUG
         return "\(style.property)-\(index)"
 #else
@@ -403,8 +312,6 @@
 #endif
         }
     }
-<<<<<<< HEAD
-=======
 }
 
 private struct ClassNameGenerator: DependencyKey {
@@ -421,7 +328,6 @@
             }
         )
     }
->>>>>>> 0867cb15
 
     static var testValue: ClassNameGenerator {
         Self(
