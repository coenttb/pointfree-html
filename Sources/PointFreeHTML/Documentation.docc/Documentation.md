# ``PointFreeHTML``

<<<<<<< HEAD
Render any Swift type as HTML. 
=======
**Build HTML in Swift with the performance, type safety, and elegance your library deserves.**

PointFreeHTML brings SwiftUI-style declarative syntax to HTML generation. Write HTML that feels like native Swift code—because it is. No string templates, no runtime crashes, just pure Swift that compiles to lightning-fast byte streams.

## Why PointFreeHTML?

### ⚡ **Performance that scales**
- **780,000+ elements/second** for plain HTML
- **10,000+ styled elements/second** with automatic CSS optimization
- **Direct byte rendering** - no string concatenation overhead
- **Memory efficient** - predictable ~523 bytes per element

### 🛡️ **Type safety throughout**
- **Compile-time validation** - malformed HTML won't compile
- **No runtime surprises** - catch errors during development
- **Refactoring confidence** - rename methods and properties safely
- **Full IDE support** - autocompletion and inline documentation

### 🎨 **Developer experience that works**
- **Familiar syntax** - if you know SwiftUI, you know PointFreeHTML
- **Result builders** - natural HTML structure with `@HTMLBuilder`
- **Smart CSS handling** - automatic deduplication and optimization
- **Easy integration** - extend your existing types with a few lines

## Quick start

### Installation

Add PointFreeHTML to your package dependencies:

```swift
dependencies: [
    .package(url: "https://github.com/coenttb/pointfree-html.git", from: "0.0.1")
]
```

## Real-world example

Here's a complete blog post component using one PointFreeHTML integration: [swift-html](https://github.com/coenttb/swift-html):

```swift
struct BlogPost: HTML {
    let post: Post
    
    var body: some HTML {
        article {
            header {
                h1 { post.title }
                time { post.date.formatted() }
                    .datetime(post.date.iso8601)
                    .color(.hex("#666"))
                    .fontSize(.rem(0.9))
            }
            
            div { HTMLRaw(post.htmlContent) }
                .lineHeight(1.6)
                .margin(.rem(2), 0)
            
            if !post.tags.isEmpty {
                footer {
                    HTMLForEach(post.tags) { tag in
                        span { tag }
                            .background", .color(.hex("#eee")))
                            .padding(.rem(0.25), .rem(0.5))
                            .borderRadius(.px(3)
                            .marginRight(.rem(0.5)
                    }
                }
            }
        }
        .maxWidth(.px(800))
        .margin(0, .auto)
        .padding(.rem(2))
    }
}
```
> TIP: 
>
> You can even **preview** HTML components using [swift-html](https://github.com/coenttb/swift-html):

> ```swift
> import SwiftUI
> #Preview {
>     HTMLDocument {
>         h1 { "Hello world!" }
>             .color(.red)
>     }
> }
```

### Your first component

```swift
import PointFreeHTML

struct WelcomeMessage: HTML {
    let name: String
    
    var body: some HTML {
        tag("div") {
            tag("h1") { "Hello, \(name)!" }
            tag("p") { "Welcome to type-safe HTML generation." }
        }
        .inlineStyle("padding", "2rem")
        .inlineStyle("color", "#333")
    }
}
```

### Rendering options

```swift
let welcome = WelcomeMessage(name: "Developer")

// Get raw bytes for maximum performance
let htmlBytes: ContiguousArray<UInt8> = welcome.render()

// Or convert to string when needed
let htmlString: String = try String(welcome)
```

### Complete documents

Build full HTML5 documents with proper structure:

```swift
let document = HTMLDocument {
    WelcomeMessage(name: "World")
} head: {
    tag("title") { "My App" }
    tag("meta").attribute("charset", "utf-8")
    tag("meta")
        .attribute("name", "viewport")
        .attribute("content", "width=device-width, initial-scale=1")
}

let html = try String(document)
```

## Core concepts

### The HTML protocol: simple yet powerful

Everything starts with this protocol:

```swift
public protocol HTML {
    associatedtype Content: HTML
    @HTMLBuilder var body: Content { get }
    static func _render(_ html: Self, into printer: inout HTMLPrinter)
}
```
>>>>>>> 0867cb15

This recursive design enables composability. Components delegate rendering to their body, creating a natural hierarchy that matches HTML's structure.

### Declarative syntax that feels right

Build interfaces using patterns you already know:

```swift
struct UserCard: HTML {
    let user: User
    
    var body: some HTML {
        tag("div") {
            tag("img")
                .attribute("src", user.avatarURL)
                .attribute("alt", "\(user.name)'s avatar")
                .inlineStyle("border-radius", "50%")
                .inlineStyle("width", "64px")
            
            tag("div") {
                tag("h3") { user.name }
                tag("p") { user.bio }
            }
        }
        .inlineStyle("display", "flex")
        .inlineStyle("gap", "1rem")
        .inlineStyle("padding", "1rem")
    }
}
```

### CSS optimization built in

PointFreeHTML handles CSS intelligently:
- **Automatic deduplication** - identical styles share classes
- **Efficient selectors** - short, optimized class names
- **Media query support** - responsive design made easy
- **Pseudo-class handling** - `:hover`, `:focus`, and more
- **Clean output** - all CSS collected in document head

```swift
// These elements automatically share a CSS class
tag("p") { "Red text" }.inlineStyle("color", "red")
tag("span") { "Also red" }.inlineStyle("color", "red")

// Output:
// <style>.c0{color:red}</style>
// <p class="c0">Red text</p>
// <span class="c0">Also red</span>
```

<<<<<<< HEAD
// Create a simple HTML element
let content = tag("p") {
    "Hello, "
       tag("b") { "World" }
    "!"
}

let htmlString = String(bytes: content.render(), encoding: .utf8)!
```


### Creating Complete HTML Documents
=======
## Advanced patterns

### Composable components

Create reusable wrappers for common patterns:

```swift
struct Card<Content: HTML>: HTML {
    let content: Content
    
    init(@HTMLBuilder content: () -> Content) {
        self.content = content()
    }
    
    var body: some HTML {
        tag("div") { content }
            .inlineStyle("border", "1px solid #ddd")
            .inlineStyle("border-radius", "8px")
            .inlineStyle("padding", "1rem")
    }
}

// Usage is clean and intuitive
Card {
    tag("h2") { "Product name" }
    tag("p") { "Description here" }
}
```

### Efficient collections
>>>>>>> 0867cb15

Render arrays without boilerplate:

```swift
<<<<<<< HEAD
struct HomePage: HTMLDocument {
    var head: some HTML {
        tag("title") { "Home Page" }
        tag("meta").attribute("charset", "utf-8")
    }
    
    var body: some HTML {
        tag("div") {
            tag("h1") { "Welcome" }
            tag("p") { "This is my home page." }
=======
struct ProductGrid: HTML {
    let products: [Product]
    
    var body: some HTML {
        tag("div") {
            HTMLForEach(products) { product in
                ProductCard(product: product)
            }
>>>>>>> 0867cb15
        }
        .inlineStyle("display", "grid")
        .inlineStyle("grid-template-columns", "repeat(auto-fill, minmax(300px, 1fr))")
        .inlineStyle("gap", "1rem")
    }
}
```

### Integration with your types

Make your existing HTML/CSS types work with PointFreeHTML:

```swift
// Add rendering capability to your color type
extension HTML {
    func foregroundColor(_ color: YourColorType) -> HTMLInlineStyle<Self> {
        self.inlineStyle("color", color.cssValue)  
    }
}

<<<<<<< HEAD
let document = try String(HomePage())
=======
// Now it works everywhere
tag("p") { "Styled text" }
    .foregroundColor(.primary)
>>>>>>> 0867cb15
```

## Performance in practice

Real benchmarks from actual hardware:

| What you're building | Speed | Memory |
|---------------------|-------|---------|
| Plain HTML | 780,000+ elements/sec | ~523 bytes/element |
| Styled components | 10,000+ elements/sec | Efficient deduplication |
| Complex forms | 4,700+ fields/sec | Scales linearly |
| Deep nesting | 109,000+ levels/sec | Stack efficient |

**Why it's fast:**
- Renders directly to bytes (no string building)
- Zero-copy operations where possible
- Hash-based style deduplication
- Compile-time optimizations via result builders

Curious about performance? Check out our <doc:PerformanceGuide>.

## For library authors

PointFreeHTML is designed with library authors in mind:

- **Non-invasive integration** - your types stay independent
- **Gradual adoption** - integrate one component at a time
- **Extensible design** - add custom functionality easily
- **Performance focused** - minimal overhead for your users

Want to integrate your library? See <doc:IntegrateyourlibrarywithPointFreeHTML>.

## Learn more

### Essential guides

- <doc:ATourofPointFreeHTML> - Understand the architecture and design decisions
- <doc:IntegrateyourlibrarywithPointFreeHTML> - Connect your existing types seamlessly
- <doc:TestingPointFreeHTML.md> - Write tests that matter, skip the rest
- <doc:PerformanceGuide> - Optimization strategies and benchmarks
- <doc:HigherOrderComponents> - Advanced composition patterns

### Get started

PointFreeHTML makes HTML generation in Swift a pleasure. Whether you're building a web framework, generating email templates, or creating documentation, you'll appreciate the type safety, performance, and clean syntax.

**Ready to upgrade your HTML generation?** Install PointFreeHTML and see the difference type-safe, performant HTML makes.

## Topics

### Core components

- ``HTML``
- ``HTMLDocument``
- ``HTMLBuilder``
- ``HTMLElement``
- ``HTMLTag``

### HTML content

- ``HTMLText``
- ``HTMLRaw``
- ``HTMLEmpty``
- ``HTMLGroup``
- ``HTMLForEach``

### HTML attributes

- ``HTML.attribute(name:value:)``

### Styling

- ``HTMLInlineStyle``
- ``MediaQuery``
- ``Pseudo``

### Rendering

- ``HTMLPrinter``

### Articles

- <doc:ATourofPointFreeHTML>
- <doc:IntegrateyourlibrarywithPointFreeHTML>
- <doc:TestingPointFreeHTML>
- <doc:PerformanceGuide>
- <doc:HigherOrderComponents><|MERGE_RESOLUTION|>--- conflicted
+++ resolved
@@ -1,8 +1,5 @@
 # ``PointFreeHTML``
 
-<<<<<<< HEAD
-Render any Swift type as HTML. 
-=======
 **Build HTML in Swift with the performance, type safety, and elegance your library deserves.**
 
 PointFreeHTML brings SwiftUI-style declarative syntax to HTML generation. Write HTML that feels like native Swift code—because it is. No string templates, no runtime crashes, just pure Swift that compiles to lightning-fast byte streams.
@@ -155,7 +152,6 @@
     static func _render(_ html: Self, into printer: inout HTMLPrinter)
 }
 ```
->>>>>>> 0867cb15
 
 This recursive design enables composability. Components delegate rendering to their body, creating a natural hierarchy that matches HTML's structure.
 
@@ -207,20 +203,6 @@
 // <span class="c0">Also red</span>
 ```
 
-<<<<<<< HEAD
-// Create a simple HTML element
-let content = tag("p") {
-    "Hello, "
-       tag("b") { "World" }
-    "!"
-}
-
-let htmlString = String(bytes: content.render(), encoding: .utf8)!
-```
-
-
-### Creating Complete HTML Documents
-=======
 ## Advanced patterns
 
 ### Composable components
@@ -251,23 +233,10 @@
 ```
 
 ### Efficient collections
->>>>>>> 0867cb15
 
 Render arrays without boilerplate:
 
 ```swift
-<<<<<<< HEAD
-struct HomePage: HTMLDocument {
-    var head: some HTML {
-        tag("title") { "Home Page" }
-        tag("meta").attribute("charset", "utf-8")
-    }
-    
-    var body: some HTML {
-        tag("div") {
-            tag("h1") { "Welcome" }
-            tag("p") { "This is my home page." }
-=======
 struct ProductGrid: HTML {
     let products: [Product]
     
@@ -276,7 +245,6 @@
             HTMLForEach(products) { product in
                 ProductCard(product: product)
             }
->>>>>>> 0867cb15
         }
         .inlineStyle("display", "grid")
         .inlineStyle("grid-template-columns", "repeat(auto-fill, minmax(300px, 1fr))")
@@ -297,13 +265,9 @@
     }
 }
 
-<<<<<<< HEAD
-let document = try String(HomePage())
-=======
 // Now it works everywhere
 tag("p") { "Styled text" }
     .foregroundColor(.primary)
->>>>>>> 0867cb15
 ```
 
 ## Performance in practice
