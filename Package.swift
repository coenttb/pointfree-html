--- conflicted
+++ resolved
@@ -4,17 +4,6 @@
 import PackageDescription
 
 extension String {
-<<<<<<< HEAD
-    static let pointfreeHTML: Self = "PointFreeHTML"
-    static let pointfreeHTMLElements: Self = "PointFreeHTMLElements"
-    static let pointfreeHTMLTestSupport: Self = "PointFreeHTMLTestSupport"
-}
-
-extension Target.Dependency {
-    static var pointfreeHTML: Self { .target(name: .pointfreeHTML) }
-    static var pointfreeHTMLElements: Self { .target(name: .pointfreeHTMLElements) }
-    static var pointfreeHTMLTestSupport: Self { .target(name: .pointfreeHTMLTestSupport) }
-=======
     static let pointfreeHtml: Self = "PointFreeHTML"
     static let pointfreeHtmlTestSupport: Self = "PointFreeHTMLTestSupport"
 }
@@ -22,7 +11,6 @@
 extension Target.Dependency {
     static var pointfreeHtml: Self { .target(name: .pointfreeHtml) }
     static var pointfreeHtmlTestSupport: Self { .target(name: .pointfreeHtmlTestSupport) }
->>>>>>> 0867cb15
 }
 
 extension Target.Dependency {
@@ -37,17 +25,11 @@
         .macOS(.v14),
         .tvOS(.v17),
         .watchOS(.v10),
-        .macCatalyst(.v17)
+        .macCatalyst(.v17),
     ],
     products: [
-<<<<<<< HEAD
-        .library(name: .pointfreeHTML, targets: [.pointfreeHTML]),
-        .library(name: .pointfreeHTMLElements, targets: [.pointfreeHTMLElements]),
-        .library(name: .pointfreeHTMLTestSupport, targets: [.pointfreeHTMLTestSupport])
-=======
         .library(name: .pointfreeHtml, targets: [.pointfreeHtml]),
         .library(name: .pointfreeHtmlTestSupport, targets: [.pointfreeHtmlTestSupport]),
->>>>>>> 0867cb15
     ],
     dependencies: [
         .package(url: "https://github.com/apple/swift-collections.git", from: "1.1.2"),
@@ -56,45 +38,27 @@
     ],
     targets: [
         .target(
-            name: .pointfreeHTML,
+            name: .pointfreeHtml,
             dependencies: [
                 .product(name: "Dependencies", package: "swift-dependencies"),
-                .product(name: "OrderedCollections", package: "swift-collections")
+                .product(name: "OrderedCollections", package: "swift-collections"),
             ]
         ),
         .testTarget(
-            name: .pointfreeHTML.tests,
+            name: .pointfreeHtml.tests,
             dependencies: [
-<<<<<<< HEAD
-                .pointfreeHTML,
-                .pointfreeHTMLTestSupport
+                .pointfreeHtml,
+                .pointfreeHtmlTestSupport
             ]
         ),
         .target(
-            name: .pointfreeHTMLElements,
+            name: .pointfreeHtmlTestSupport,
             dependencies: [
-                .pointfreeHTML
-            ]
-        ),
-        .testTarget(
-            name: .pointfreeHTMLElements.tests,
-            dependencies: [
-                .pointfreeHTMLElements,
-                .pointfreeHTMLTestSupport
-=======
                 .pointfreeHtml,
-                .pointfreeHtmlTestSupport
->>>>>>> 0867cb15
-            ]
-        ),
-        .target(
-            name: .pointfreeHTMLTestSupport,
-            dependencies: [
-                .pointfreeHTML,
                 .inlineSnapshotTesting,
                 .dependenciesTestSupport
             ]
-        )
+        ),
     ],
     swiftLanguageModes: [.v5]
 )
